"""
Image Generation Service
Handles rotating AI platform image generation with Cloudflare R2 storage.
"""

from __future__ import annotations

import os
import io
import time
import hashlib
import asyncio
import logging
from typing import Optional, Dict, Any, List
from dataclasses import dataclass
from datetime import datetime

import httpx
from PIL import Image

from app.core.config.settings import settings
from app.utils.r2_storage import r2_storage
from app.services.image_provider_config import provider_config

logger = logging.getLogger(__name__)


@dataclass
class ImageGenerationResult:
    """Result from image generation."""
    image_url: str
    thumbnail_url: Optional[str]
    provider: str
    model: str
    prompt: str
    style: str
    aspect_ratio: str
    metadata: Dict[str, Any]
    cost: float = 0.0


@dataclass
class ProviderSpec:
    """AI provider specification."""
    name: str
    model: str
    cost_per_image: float
    max_resolution: str
    supports_aspect_ratio: bool
    estimated_time: float  # seconds


class ImageGenerator:
    """Handles rotating AI platform image generation."""

    # Provider configurations
    PROVIDERS = {
        # FREE Providers (Zero cost - try these first!)
        "pollinations": ProviderSpec(
            name="pollinations",
            model="flux",
            cost_per_image=0.00000,  # Completely free
            max_resolution="1024x1024",
            supports_aspect_ratio=True,
            estimated_time=4.0
        ),
        "huggingface": ProviderSpec(
            name="huggingface",
            model="stable-diffusion-xl",
            cost_per_image=0.00000,  # Free inference
            max_resolution="1024x1024",
            supports_aspect_ratio=True,
            estimated_time=6.0
        ),
        "replicate_free": ProviderSpec(
            name="replicate",
            model="free-sdxl",  # Using free model
            cost_per_image=0.00000,  # Free tier
            max_resolution="1024x1024",
            supports_aspect_ratio=True,
            estimated_time=10.0
        ),
        # ULTRA-CHEAP Providers (Less than $0.001)
        "ideogram": ProviderSpec(
            name="ideogram",
            model="ideogram-v2",
            cost_per_image=0.00050,  # $0.0005 per image
            max_resolution="1024x1024",
            supports_aspect_ratio=True,
            estimated_time=5.0
        ),
        "fal": ProviderSpec(
            name="fal",
            model="sdxl-turbo",
            cost_per_image=0.00001,  # $0.00001 per image (free tier)
            max_resolution="1024x1024",
            supports_aspect_ratio=True,
            estimated_time=3.0
        ),
        # Low-Cost Providers ($0.001-$0.01)
        "stability": ProviderSpec(
            name="stability",
            model="ultra",
            cost_per_image=0.001,  # $0.001 per image
            max_resolution="1024x1024",
            supports_aspect_ratio=True,
            estimated_time=5.0
        ),
        "leonardo": ProviderSpec(
            name="leonardo",
            model="Leonardo Diffusion XL",
            cost_per_image=0.001,  # $0.001 per image
            max_resolution="1024x1024",
            supports_aspect_ratio=True,
            estimated_time=7.0
        ),
        # Premium Quality ($0.002+)
        "replicate": ProviderSpec(
            name="replicate",
            model="flux",
            cost_per_image=0.002,  # $0.002 per image
            max_resolution="1024x1024",
            supports_aspect_ratio=True,
            estimated_time=8.0
        )
    }

    def __init__(self):
        """Initialize image generator."""
        # Using r2_storage instance from storage_r2 module
        self.r2_storage = r2_storage
        # Cost-optimized rotation: FREE → ULTRA-CHEAP → LOW-COST → PREMIUM
        self.provider_rotation = [
            "pollinations",       # FREE
            "huggingface",        # FREE
            "replicate_free",     # FREE
            "ideogram",           # $0.0005
            "fal",                # $0.00001
            "stability",          # $0.001
            "leonardo",           # $0.001
            "replicate"           # $0.002
        ]
        self.current_provider_index = 0

        # Run provider discovery on startup
        self._update_provider_configs()

    def _update_provider_configs(self):
        """Update provider configurations with latest engines."""
        try:
            logger.info("🔄 Initializing provider engines...")
            # Run discovery in the background without blocking
            asyncio.create_task(self._async_update_engines())
        except Exception as e:
            logger.error(f"Failed to update provider configs: {str(e)}")

    async def _async_update_engines(self):
        """Async method to update engine configurations."""
        try:
            updates = await provider_config.update_all_providers()

            # Update Stability AI engine if discovered
            if "stability" in updates:
                old_engine = self.providers["stability"].model
                self.providers["stability"].model = updates["stability"]
                logger.info(f"✅ Updated Stability AI engine: {old_engine} → {updates['stability']}")

            # Update FAL engine if discovered
            if "fal" in updates:
                old_engine = self.providers["fal"].model
                self.providers["fal"].model = updates["fal"]
                logger.info(f"✅ Updated FAL engine: {old_engine} → {updates['fal']}")

            logger.info("✅ Provider engine discovery complete!")

        except Exception as e:
            logger.error(f"Error during engine discovery: {str(e)}")

    async def refresh_provider_engines(self):
        """Manually trigger provider engine refresh (can be called via API)."""
        logger.info("🔄 Manually refreshing provider engines...")
        await self._async_update_engines()
        return {"status": "success", "message": "Provider engines refreshed"}

    def select_provider(
        self,
        image_type: str,
        style: str,
        campaign_intelligence: Optional[Dict[str, Any]] = None,
        quality_boost: bool = False
    ) -> ProviderSpec:
        """
        Select optimal provider based on requirements.

        Args:
            image_type: Type of image (hero, social, ad, etc.)
            style: Image style preference
            campaign_intelligence: Campaign intelligence data for context
            quality_boost: If True, prioritize higher-quality providers

        Returns:
            ProviderSpec: Selected provider specification
        """
        # 🔄 Always rotate through providers for images
        # This ensures we don't get stuck on a failing provider
        provider_name = self.provider_rotation[self.current_provider_index]

        # If quality boost is enabled, use premium providers
        if quality_boost:
            # Skip free providers and use higher-quality paid providers
            premium_providers = ["stability", "leonardo", "replicate", "ideogram"]
            if provider_name in ["pollinations", "huggingface", "replicate_free"]:
                # Jump to next premium provider
                current_idx = self.provider_rotation.index(provider_name)
                for i in range(1, len(self.provider_rotation)):
                    next_idx = (current_idx + i) % len(self.provider_rotation)
                    if self.provider_rotation[next_idx] in premium_providers:
                        provider_name = self.provider_rotation[next_idx]
                        self.current_provider_index = next_idx
                        break

        self.current_provider_index = (self.current_provider_index + 1) % len(self.provider_rotation)

        return self.PROVIDERS[provider_name]

    def _parse_aspect_ratio(self, aspect_ratio: str) -> Dict[str, int]:
        """Parse aspect ratio string to dimensions."""
        # Only use dimensions VALID for Stability AI
        ratio_map = {
            "1:1": (1024, 1024),     # Square
            "16:9": (1344, 768),     # Landscape (valid for Stability AI)
            "9:16": (768, 1344),     # Portrait (valid for Stability AI)
            "4:3": (1216, 832),      # Standard (valid for Stability AI)
            "21:9": (1536, 640)      # Ultrawide (valid for Stability AI)
        }

        return ratio_map.get(aspect_ratio, (1024, 1024))

    async def generate_image(
        self,
        prompt: str,
        image_type: str,
        style: str = "photorealistic",
        aspect_ratio: str = "1:1",
        campaign_intelligence: Optional[Dict[str, Any]] = None,
        custom_params: Optional[Dict[str, Any]] = None,
        quality_boost: bool = False,
        campaign_id: Optional[int] = None,  # Campaign UUID for R2 path organization
        save_to_r2: bool = True  # Skip R2 upload for preview images
    ) -> ImageGenerationResult:
        """
        Generate image using rotating AI providers.

        Args:
            prompt: Image generation prompt
            image_type: Type of image (hero, social, ad, etc.)
            style: Image style (photorealistic, artistic, etc.)
            aspect_ratio: Image aspect ratio (1:1, 16:9, etc.)
            campaign_intelligence: Campaign intelligence data
            custom_params: Additional generation parameters
            quality_boost: Enable premium provider selection
            campaign_id: Campaign ID for R2 path organization
            save_to_r2: Save to R2 storage (False for preview)

        Returns:
            ImageGenerationResult: Generated image data
        """
        start_time = time.time()

        # Select provider
        provider = self.select_provider(image_type, style, campaign_intelligence, quality_boost)
        logger.info(f"🎨 Selected provider: {provider.name} ({provider.model})")

        # Parse dimensions
        width, height = self._parse_aspect_ratio(aspect_ratio)

        # Generate image using selected provider
        # Generate image using selected provider with fallback
        try:
            if provider.name == "fal":
                result = await self._generate_with_fal(
                    prompt, width, height, style, custom_params or {}
                )
            elif provider.name == "replicate":
                result = await self._generate_with_replicate(
                    prompt, width, height, style, custom_params or {}
                )
            elif provider.name == "stability":
                result = await self._generate_with_stability(
                    prompt, width, height, style, custom_params or {}
                )
            elif provider.name == "pollinations":
                result = await self._generate_with_pollinations(
                    prompt, width, height, style, custom_params or {}
                )
            elif provider.name == "huggingface":
                result = await self._generate_with_huggingface(
                    prompt, width, height, style, custom_params or {}
                )
            elif provider.name == "leonardo":
                result = await self._generate_with_leonardo(
                    prompt, width, height, style, custom_params or {}
                )
            elif provider.name == "ideogram":
                result = await self._generate_with_ideogram(
                    prompt, width, height, style, custom_params or {}
                )
            else:
                raise ValueError(f"Unsupported provider: {provider.name}")
        except Exception as e:
            logger.error(f"Provider {provider.name} failed: {e}")
            # Try next provider in rotation
            logger.info(f"Trying next provider...")
            self.current_provider_index = (self.current_provider_index + 1) % len(self.provider_rotation)
            return await self.generate_image(
                prompt, image_type, style, aspect_ratio,
                campaign_intelligence, custom_params,
                quality_boost=quality_boost,
                campaign_id=campaign_id,
                save_to_r2=save_to_r2
            )

        generation_time = time.time() - start_time
        logger.info(f"✅ Image generated in {generation_time:.2f}s using {provider.name}")

        # Upload to Cloudflare R2 only if save_to_r2 is True
        if save_to_r2:
            image_url = await self.r2_storage.upload_file(
<<<<<<< HEAD
                file_bytes=result["image_data"],
                key=f"campaigns/{campaign_id}/generated_images/{int(time.time())}_{hashlib.md5(prompt.encode()).hexdigest()[:8]}.png",
                content_type="image/png",
                
=======
                image_data=result["image_data"],
                filename=f"{int(time.time())}_{hashlib.md5(prompt.encode()).hexdigest()[:8]}.png",
                content_type="image/png"
>>>>>>> 9dc4d0f6
            )
        else:
            # For preview - use provider URL directly without uploading to R2
            image_url = result["image_url"]
            logger.info(f"🔍 Preview mode - using provider URL directly (not saved to R2)")

        # Generate thumbnail
        thumbnail_url = await self._generate_thumbnail(image_url)

        # Build result
        return ImageGenerationResult(
            image_url=image_url,
            thumbnail_url=thumbnail_url,
            provider=provider.name,
            model=provider.model,
            prompt=prompt,
            style=style,
            aspect_ratio=aspect_ratio,
            metadata={
                "width": width,
                "height": height,
                "generation_time": generation_time,
                "campaign_intelligence_version": campaign_intelligence.get("version") if campaign_intelligence else None,
                "custom_params": custom_params or {}
            },
            cost=provider.cost_per_image
        )

    async def _generate_with_fal(
        self,
        prompt: str,
        width: int,
        height: int,
        style: str,
        custom_params: Dict[str, Any]
    ) -> Dict[str, Any]:
        """Generate image using FAL AI."""
        api_key = os.getenv("FAL_API_KEY")
        if not api_key:
            raise ValueError("FAL_API_KEY not set")

        # Prepare prompt with style
        enhanced_prompt = f"{prompt}, {style} style"

        async with httpx.AsyncClient(timeout=60.0) as client:
            response = await client.post(
                "https://fal.run/fal-ai/sdxl-turbo",
                headers={"Authorization": f"Key {api_key}"},
                json={
                    "prompt": enhanced_prompt,
                    "image_size": f"{width}x{height}",
                    "num_inference_steps": 4,
                    "guidance_scale": 3.5,
                    "num_images": 1
                }
            )

            if response.status_code != 200:
                logger.error(f"FAL API error: {response.text}")
                raise Exception(f"Image generation failed: {response.text}")

            data = response.json()
            logger.info(f"FAL response keys: {list(data.keys())}")
            logger.info(f"FAL response structure: {data}")

            # FAL returns different response format - handle both old and new formats
            if "images" in data and len(data["images"]) > 0:
                image_url = data["images"][0]["url"]
            elif "image" in data:
                image_url = data["image"]["url"]
            elif "url" in data:
                image_url = data["url"]
            else:
                logger.error(f"Unexpected FAL response format: {data}")
                raise Exception(f"Unexpected FAL response format")
            image_response = await client.get(image_url)
            image_data = image_response.content

            return {"image_data": image_data, "image_url": image_url, "metadata": data}

    async def _generate_with_replicate(
        self,
        prompt: str,
        width: int,
        height: int,
        style: str,
        custom_params: Dict[str, Any]
    ) -> Dict[str, Any]:
        """Generate image using Replicate."""
        api_key = os.getenv("REPLICATE_API_TOKEN")
        if not api_key:
            raise ValueError("REPLICATE_API_TOKEN not set")

        # Prepare prompt with style
        enhanced_prompt = f"{prompt}, {style} style"

        async with httpx.AsyncClient(timeout=120.0) as client:
            # Start generation
            prediction_response = await client.post(
                "https://api.replicate.com/v1/predictions",
                headers={
                    "Authorization": f"Token {api_key}",
                    "Content-Type": "application/json"
                },
                json={
                    "version": "ac732df83cea7fff18b8472768c88ad041fa750ff7682a21affe81863cbe77e4",  # Flux model
                    "input": {
                        "prompt": enhanced_prompt,
                        "width": width,
                        "height": height,
                        "num_outputs": 1
                    }
                }
            )

            if prediction_response.status_code != 201:
                logger.error(f"Replicate API error: {prediction_response.text}")
                raise Exception(f"Image generation failed: {prediction_response.text}")

            prediction = prediction_response.json()

            # Poll for completion
            while prediction["status"] not in ["succeeded", "failed"]:
                await asyncio.sleep(2)
                result = await client.get(
                    f"https://api.replicate.com/v1/predictions/{prediction['id']}",
                    headers={"Authorization": f"Token {api_key}"}
                )
                prediction = result.json()

            if prediction["status"] != "succeeded":
                raise Exception(f"Image generation failed: {prediction.get('error')}")

            # Download generated image
            image_url = prediction["output"][0]
            image_response = await client.get(image_url)
            image_data = image_response.content

            return {"image_data": image_data, "image_url": image_url, "metadata": prediction}

    async def _generate_with_stability(
        self,
        prompt: str,
        width: int,
        height: int,
        style: str,
        custom_params: Dict[str, Any]
    ) -> Dict[str, Any]:
        """Generate image using Stability AI v2beta API."""
        api_key = os.getenv("STABILITY_API_KEY")
        if not api_key:
            raise ValueError("STABILITY_API_KEY not set")

        # Prepare prompt with style
        enhanced_prompt = f"{prompt}, {style} style"

        async with httpx.AsyncClient(timeout=120.0) as client:
            response = await client.post(
                "https://api.stability.ai/v2beta/stable-image/generate/ultra",
                headers={
                    "Authorization": f"Bearer {api_key}",
                    "Accept": "image/*"
                },
                files={"none": b""},
                data={
                    "prompt": enhanced_prompt,
                    "output_format": "webp",
                }
            )

            if response.status_code != 200:
                logger.error(f"Stability API error: {response.text}")
                raise Exception(f"Image generation failed: {response.text}")

            # Response is binary image data
            image_data = response.content

            return {"image_data": image_data, "metadata": {"model": "ultra", "format": "webp"}}

    async def _generate_with_pollinations(
        self,
        prompt: str,
        width: int,
        height: int,
        style: str,
        custom_params: Dict[str, Any]
    ) -> Dict[str, Any]:
        """Generate image using Pollinations AI (completely free)."""
        # Pollinations doesn't require an API key - completely free
        # Prepare prompt with style
        enhanced_prompt = f"{prompt}, {style} style"

        # URL encode the prompt
        from urllib.parse import quote
        encoded_prompt = quote(enhanced_prompt)

        # Pollinations free API
        image_url = f"https://image.pollinations.ai/prompt/{encoded_prompt}?width={width}&height={height}&seed={custom_params.get('seed', 1)}&nologo=true"

        async with httpx.AsyncClient(timeout=30.0) as client:
            response = await client.get(image_url)

            if response.status_code != 200:
                logger.error(f"Pollinations API error: {response.text}")
                raise Exception(f"Image generation failed: {response.text}")

            # Response is binary image data
            image_data = response.content

            return {"image_data": image_data, "image_url": image_url, "metadata": {"model": "flux", "provider": "pollinations"}}

    async def _generate_with_huggingface(
        self,
        prompt: str,
        width: int,
        height: int,
        style: str,
        custom_params: Dict[str, Any]
    ) -> Dict[str, Any]:
        """Generate image using Hugging Face Inference API."""
        api_key = os.getenv("HUGGINGFACE_API_TOKEN")
        if not api_key:
            raise ValueError("HUGGINGFACE_API_TOKEN not set")

        # Prepare prompt with style
        enhanced_prompt = f"{prompt}, {style} style"

        # HuggingFace Inference API - free tier available
        async with httpx.AsyncClient(timeout=120.0) as client:
            response = await client.post(
                "https://api-inference.huggingface.co/models/stabilityai/stable-diffusion-xl-base-1.0",
                headers={"Authorization": f"Bearer {api_key}"},
                json={
                    "inputs": enhanced_prompt,
                    "parameters": {
                        "width": width,
                        "height": height,
                        "num_inference_steps": custom_params.get("num_inference_steps", 30)
                    }
                }
            )

            if response.status_code != 200:
                logger.error(f"HuggingFace API error: {response.text}")
                raise Exception(f"Image generation failed: {response.text}")

            # Response is binary image data
            image_data = response.content

            # For HuggingFace, we don't have the original URL, so we'll use a placeholder
            # This is fine since HuggingFace isn't used for preview (free providers are)
            return {"image_data": image_data, "image_url": "huggingface://generated", "metadata": {"model": "stable-diffusion-xl-base-1.0", "provider": "huggingface"}}

    async def _generate_with_ideogram(
        self,
        prompt: str,
        width: int,
        height: int,
        style: str,
        custom_params: Dict[str, Any]
    ) -> Dict[str, Any]:
        """Generate image using Ideogram API."""
        api_key = os.getenv("IDEOGRAM_API_KEY")
        if not api_key:
            raise ValueError("IDEOGRAM_API_KEY not set")

        # Prepare prompt with style
        enhanced_prompt = f"{prompt}, {style} style"

        async with httpx.AsyncClient(timeout=120.0) as client:
            response = await client.post(
                "https://api.ideogram.ai/v1/images/generations",
                headers={"Authorization": f"Bearer {api_key}"},
                json={
                    "prompt": enhanced_prompt,
                    "aspect_ratio": f"{width}:{height}",
                    "num_images": 1,
                    "model": "ideogram-v2"
                }
            )

            if response.status_code != 200:
                logger.error(f"Ideogram API error: {response.text}")
                raise Exception(f"Image generation failed: {response.text}")

            data = response.json()
            # Get the image URL from response
            if "data" in data and len(data["data"]) > 0:
                image_url = data["data"][0]["url"]
            else:
                raise Exception(f"Unexpected Ideogram response format: {data}")

            # Download the image
            image_response = await client.get(image_url)
            image_data = image_response.content

            return {"image_data": image_data, "image_url": image_url, "metadata": data}

    async def _generate_with_leonardo(
        self,
        prompt: str,
        width: int,
        height: int,
        style: str,
        custom_params: Dict[str, Any]
    ) -> Dict[str, Any]:
        """Generate image using Leonardo AI."""
        api_key = os.getenv("LEONARDO_API_KEY")
        if not api_key:
            raise ValueError("LEONARDO_API_KEY not set")

        # Prepare prompt with style
        enhanced_prompt = f"{prompt}, {style} style"

        async with httpx.AsyncClient(timeout=120.0) as client:
            # Start generation
            generation_response = await client.post(
                "https://cloud.leonardo.ai/api/rest/v1/generations",
                headers={
                    "Authorization": f"Bearer {api_key}",
                    "Content-Type": "application/json"
                },
                json={
                    "prompt": enhanced_prompt,
                    "modelId": "Leonardo_Diffusion_XL",
                    "width": width,
                    "height": height,
                    "num_images": 1
                }
            )

            if generation_response.status_code != 201:
                logger.error(f"Leonardo API error: {generation_response.text}")
                raise Exception(f"Image generation failed: {generation_response.text}")

            generation_data = generation_response.json()
            generation_id = generation_data["generation"]["id"]

            # Poll for completion
            import time
            max_attempts = 30
            for _ in range(max_attempts):
                await asyncio.sleep(2)
                result_response = await client.get(
                    f"https://cloud.leonardo.ai/api/rest/v1/generations/{generation_id}",
                    headers={"Authorization": f"Bearer {api_key}"}
                )
                result_data = result_response.json()

                if result_data["generations"]["by_pk"]["status"] == "COMPLETED":
                    # Get image URL
                    images = result_data["generations"]["by_pk"]["images"]
                    if images and len(images) > 0:
                        image_url = images[0]["url"]

                        # Download the image
                        image_response = await client.get(image_url)
                        image_data = image_response.content

                        return {"image_data": image_data, "image_url": image_url, "metadata": result_data}
                elif result_data["generations"]["by_pk"]["status"] == "FAILED":
                    raise Exception(f"Image generation failed: {result_data}")

            raise Exception("Image generation timed out")

    async def _generate_thumbnail(self, image_url: str, size: tuple = (256, 256)) -> Optional[str]:
        """Generate thumbnail for image."""
        try:
            async with httpx.AsyncClient() as client:
                response = await client.get(image_url)
                image = Image.open(io.BytesIO(response.content))

                # Resize image
                image.thumbnail(size, Image.Resampling.LANCZOS)

                # Save to bytes
                buffer = io.BytesIO()
                image.save(buffer, format="JPEG", quality=80)
                thumbnail_data = buffer.getvalue()

                # Upload to R2
                thumbnail_url = await self.r2_storage.upload_file(
<<<<<<< HEAD
                    file_bytes=thumbnail_data,
                    key=f"campaigns/{campaign_id}/generated_images/thumbnails/{int(time.time())}_{hashlib.md5(image_url.encode()).hexdigest()[:8]}.jpg",
                    content_type="image/jpeg",
                    
=======
                    image_data=thumbnail_data,
                    filename=f"thumbnails/{int(time.time())}_{hashlib.md5(image_url.encode()).hexdigest()[:8]}.jpg",
                    content_type="image/jpeg"
>>>>>>> 9dc4d0f6
                )

                return thumbnail_url
        except Exception as e:
            logger.error(f"Failed to generate thumbnail: {e}")
            return None

    async def batch_generate(
        self,
        requests: List[Dict[str, Any]]
    ) -> List[ImageGenerationResult]:
        """
        Generate multiple images in parallel.

        Args:
            requests: List of generation request dicts

        Returns:
            List[ImageGenerationResult]: Generated images
        """
        logger.info(f"🎨 Starting batch generation of {len(requests)} images")

        tasks = []
        for req in requests:
            task = self.generate_image(
                prompt=req["prompt"],
                image_type=req["image_type"],
                style=req.get("style", "photorealistic"),
                aspect_ratio=req.get("aspect_ratio", "1:1"),
                campaign_intelligence=req.get("campaign_intelligence"),
                custom_params=req.get("custom_params")
            )
            tasks.append(task)

        results = await asyncio.gather(*tasks, return_exceptions=True)

        # Filter out exceptions
        valid_results = [r for r in results if isinstance(r, ImageGenerationResult)]

        logger.info(f"✅ Batch generation complete: {len(valid_results)}/{len(requests)} successful")
        return valid_results

    async def create_variations(
        self,
        base_image_url: str,
        base_prompt: str,
        num_variations: int = 3,
        variation_strength: float = 0.7
    ) -> List[ImageGenerationResult]:
        """
        Create variations of an existing image.

        Args:
            base_image_url: URL of base image
            base_prompt: Original prompt used
            num_variations: Number of variations to create
            variation_strength: How much to vary (0.0-1.0)

        Returns:
            List[ImageGenerationResult]: Generated variations
        """
        logger.info(f"🎨 Creating {num_variations} variations of image")

        # For now, use the base prompt with slight modifications
        # In production, use image-to-image models for better variations
        variation_prompts = []
        for i in range(num_variations):
            variation_prompt = f"{base_prompt}, variation {i+1}, {variation_strength*100}% similarity"
            variation_prompts.append(variation_prompt)

        tasks = [
            self.generate_image(
                prompt=prompt,
                image_type="variation",
                style="photorealistic",
                aspect_ratio="1:1"
            )
            for prompt in variation_prompts
        ]

        results = await asyncio.gather(*tasks, return_exceptions=True)
        valid_results = [r for r in results if isinstance(r, ImageGenerationResult)]

        logger.info(f"✅ Created {len(valid_results)} variations")
        return valid_results<|MERGE_RESOLUTION|>--- conflicted
+++ resolved
@@ -326,16 +326,9 @@
         # Upload to Cloudflare R2 only if save_to_r2 is True
         if save_to_r2:
             image_url = await self.r2_storage.upload_file(
-<<<<<<< HEAD
-                file_bytes=result["image_data"],
-                key=f"campaigns/{campaign_id}/generated_images/{int(time.time())}_{hashlib.md5(prompt.encode()).hexdigest()[:8]}.png",
-                content_type="image/png",
-                
-=======
                 image_data=result["image_data"],
                 filename=f"{int(time.time())}_{hashlib.md5(prompt.encode()).hexdigest()[:8]}.png",
                 content_type="image/png"
->>>>>>> 9dc4d0f6
             )
         else:
             # For preview - use provider URL directly without uploading to R2
@@ -718,16 +711,9 @@
 
                 # Upload to R2
                 thumbnail_url = await self.r2_storage.upload_file(
-<<<<<<< HEAD
-                    file_bytes=thumbnail_data,
-                    key=f"campaigns/{campaign_id}/generated_images/thumbnails/{int(time.time())}_{hashlib.md5(image_url.encode()).hexdigest()[:8]}.jpg",
-                    content_type="image/jpeg",
-                    
-=======
                     image_data=thumbnail_data,
                     filename=f"thumbnails/{int(time.time())}_{hashlib.md5(image_url.encode()).hexdigest()[:8]}.jpg",
                     content_type="image/jpeg"
->>>>>>> 9dc4d0f6
                 )
 
                 return thumbnail_url
